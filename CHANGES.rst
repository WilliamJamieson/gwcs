--- conflicted
+++ resolved
@@ -10,16 +10,14 @@
 
 - Support for Python 2.x, 3.0, 3.1, 3.2, 3.3 and 3.4 was removed. [#119]
 
-<<<<<<< HEAD
 - Add a ``coordinate_to_quantity`` method to ``CoordinateFrame`` which handles
   converting rich coordinate input to numerical values. It is an inverse of the
   ``coordinates`` method. [#133]
 
 - Add a ``StokesFrame`` which converts from 'I', 'Q', 'U', 'V' to 0-3. [#133]
-=======
+
 - Support serialising the base ``CoordinateFrame`` class to asdf, by making
   a specific tag and schema for ``Frame2D`` [#150]
->>>>>>> 64bf9b94
 
 
 Bug Fixes
